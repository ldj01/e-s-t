## NOTE - The products produced by this software have not been validated and are considered prototype.

## Land Surface Temperature 0.1.1 Release Notes
Release Date: January 2017

<<<<<<< HEAD
See git tag [2017_Jan]
=======
See git tag [2016_Aug-1]
>>>>>>> 78a5e10a

This project contains application source code for producing Land Surface Temperature products.

## Product Descriptions
See the [lst_readme_vX.X_for_evaluators.pdf](http://espa.cr.usgs.gov/downloads/provisional/land_surface_temperature) product guide (which is an unofficial and provisional version) for information about the Land Surface Temperature products.

## Release Notes
<<<<<<< HEAD
* Version change
* The software was significantly restructured to only process the needed 
  points through MODTRAN 
* Some modules were converted from C to Python  
* Some modules were consolidated into fewer files
* C module memory handling was improved using suggestions from Valgrind 
* Python module formatting was updated using suggestions from Pylint
=======
* README.md Documentation Changes Only
>>>>>>> 78a5e10a

## Installation

### Dependencies
<<<<<<< HEAD
* ESPA raw binary libraries, tools, and its dependencies. [Found here](https://github.com/USGS-EROS/espa-product-formatter)
* Python 2.7+ and Numpy/GDAL
* [GDAL](http://www.gdal.org/) 1.11.1
  - The GDAL command line tools are utilized for some of the processing steps.
=======
* ESPA raw binary libraries, tools, and it's dependencies. [Found here](https://github.com/USGS-EROS/espa-product-formatter)
* Python 2.7+
* [GDAL](http://www.gdal.org/) 1.11.1
  - The command line tools are utilized for some of the processing steps.
* MODTRAN
  - Used to generate upwelling, downwelling and transmittance from NARR data points.
* Additional Python libraries
  - numpy: ```pip install numpy```
  - gdal: ```pip install gdal```
  - requests: ```pip install requests```
>>>>>>> 78a5e10a

### Environment Variables
* Required for building this software (For an example see setup-build-environment.sh)
```
export PREFIX="path_to_Installation_Directory"
export XML2INC="path_to_LIBXML2_include_files"
export XML2LIB="path_to_LIBXML2_libraries"
export LZMALIB="path_to_LZMA_libraries_for_linking"
export ZLIBLIB="path_to_ZLIB_libraries_for_linking"
export ESPAINC="path_to_ESPA_PRODUCT_FORMATTER_include_files"
export ESPALIB="path_to_ESPA_PRODUCT_FORMATTER_libraries"
```

### Build Steps
* Clone the repository and replace the defaulted version(master) with this
  version of the software
```
git clone https://github.com/USGS-EROS/espa-land-surface-temperature.git
cd espa-land-surface-temperature
git checkout version_<version>
```
* Build and install the application specific software
```
make
make install
```

## Usage
See `land_surface_temperature.py --help` for command line details.

### Environment Variables
* PATH - May need to be updated to include the following
  - `$PREFIX/bin`
* LST_AUX_DIR - Points to the local NARR data archive.  See [LST Auxiliary Data](lst_auxiliary_data/README.md).
  - `export LST_AUX_DIR="/usr/local/auxiliaries/LST/NARR"`
* LST_DATA_DIR - Points to the installed static file
  - `export LST_DATA_DIR="/usr/local/espa-land-surface-temperature/lst/static_data"`
* MODTRAN_PATH - Points to the installed MODTRAN location
  - `export MODTRAN_PATH="/usr/local/bin"`
* MODTRAN_DATA_DIR - Points to the directory containing the MODTRAN "DATA" directory
  - `export MODTRAN_DATA_DIR="/usr/local/auxiliaries/MODTRAN_DATA"`
* ASTER_GED_SERVER_NAME
  - `export ASTER_GED_SERVER_NAME="e4ftl01.cr.usgs.gov"`
* ASTER_GED_SERVER_PATH
  - `export ASTER_GED_SERVER_PATH="/ASTT/AG100.003/2000.01.01/"`

### Data Processing Requirements
This version of the Land Surface Temperature application requires the input products to be in the ESPA internal file format.

<<<<<<< HEAD
The following input data are required to generate the Land Surface Temperature product:
* Top of Atmosphere Reflectance (TOA)
  - TOA products can be generated using the [LEDAPS](https://github.com/USGS-EROS/espa-surface-reflectance) or [L8_SR](https://github.com/USGS-EROS/espa-surface-reflectance) software found in our [espa-surface-reflectance](https://github.com/USGS-EROS/espa-surface-reflectance) project, or through our ondemand processing system [ESPA](https://espa.cr.usgs.gov).  Be sure to select the ENVI output format.
=======
The following input data are required to generate the Land Surface Temperature products:
* Level 1 Product
  - The thermal band from the level 1 product is also utilized.
* Top of Atmosphere Reflectance (TOA)
  - TOA products can be generated using the [LEDAPS](https://github.com/USGS-EROS/espa-surface-reflectance) or [L8_SR](https://github.com/USGS-EROS/espa-surface-reflectance) software found in our [espa-surface-reflectance](https://github.com/USGS-EROS/espa-surface-reflectance) project.  TOA products can also be generated through our on-demand processing system [ESPA](https://espa.cr.usgs.gov).  Be sure to select the ENVI output format if using our [ESPA](https://espa.cr.usgs.gov) on-demand system.
>>>>>>> 78a5e10a
* Elevation
  - Elevation data is expected to be in the same projection, resolution, and image dimensions as the TOA products as well as identified in the XML metadata file and in the ENVI file format.  The filename is also expected be `<sceneid>_elevation.img`: where <b>sceneid</b> is the Landsat Scene ID of the data being processed.
* ASTER GED
  - ASTER GED data can be [found here](https://lpdaac.usgs.gov/data_access/data_pool).  External users will need to set up an alternate ASTER GED data retrieval method.  One potential method is to create a NASA Earthdata account as [described here] (http://e4ftl01.cr.usgs.gov/ASTT), and update the automated LST procedure to supply the login information before accessing the ASTER GED data.
* North American Regional Reanalysis (NARR)
<<<<<<< HEAD
  - For NARR data, it would be best to utilize the `lst_auxiliary_data` software provided in this project to download and build your own archive for the dates you require.
=======
  - NARR data, it would be best to utilize the Land Surface Temperature Auxiliary Archive Generation software provided in this project to download and build your own archive for the dates you require.  This software archives a reduced set of parameters from each source file.  (Only the parameters required for LST generation.)  See [LST Auxiliary Data](lst_auxiliary_data/README.md).
>>>>>>> 78a5e10a

### Data Postprocessing
After compiling the [espa-product-formatter](https://github.com/USGS-EROS/espa-product-formatter) libraries and tools, the `convert_espa_to_gtif` and `convert_espa_to_hdf` command-line tools can be used to convert the ESPA internal file format to HDF or GeoTIFF.  Otherwise the data will remain in the ESPA internal file format, which includes each band in the ENVI file format (i.e. raw binary file with associated ENVI header file) and an overall XML metadata file.

## More Information
This project is provided by the US Geological Survey (USGS) Earth Resources Observation and Science (EROS) Land Satellite Data Systems (LSDS) Science Research and Development (LSRD) Project. For questions regarding products produced by this source code, please contact the Landsat Contact Us page and specify USGS CDR/ECV in the "Regarding" section. https://landsat.usgs.gov/contactus.php<|MERGE_RESOLUTION|>--- conflicted
+++ resolved
@@ -3,11 +3,7 @@
 ## Land Surface Temperature 0.1.1 Release Notes
 Release Date: January 2017
 
-<<<<<<< HEAD
 See git tag [2017_Jan]
-=======
-See git tag [2016_Aug-1]
->>>>>>> 78a5e10a
 
 This project contains application source code for producing Land Surface Temperature products.
 
@@ -15,7 +11,6 @@
 See the [lst_readme_vX.X_for_evaluators.pdf](http://espa.cr.usgs.gov/downloads/provisional/land_surface_temperature) product guide (which is an unofficial and provisional version) for information about the Land Surface Temperature products.
 
 ## Release Notes
-<<<<<<< HEAD
 * Version change
 * The software was significantly restructured to only process the needed 
   points through MODTRAN 
@@ -23,30 +18,14 @@
 * Some modules were consolidated into fewer files
 * C module memory handling was improved using suggestions from Valgrind 
 * Python module formatting was updated using suggestions from Pylint
-=======
-* README.md Documentation Changes Only
->>>>>>> 78a5e10a
 
 ## Installation
 
 ### Dependencies
-<<<<<<< HEAD
 * ESPA raw binary libraries, tools, and its dependencies. [Found here](https://github.com/USGS-EROS/espa-product-formatter)
 * Python 2.7+ and Numpy/GDAL
 * [GDAL](http://www.gdal.org/) 1.11.1
   - The GDAL command line tools are utilized for some of the processing steps.
-=======
-* ESPA raw binary libraries, tools, and it's dependencies. [Found here](https://github.com/USGS-EROS/espa-product-formatter)
-* Python 2.7+
-* [GDAL](http://www.gdal.org/) 1.11.1
-  - The command line tools are utilized for some of the processing steps.
-* MODTRAN
-  - Used to generate upwelling, downwelling and transmittance from NARR data points.
-* Additional Python libraries
-  - numpy: ```pip install numpy```
-  - gdal: ```pip install gdal```
-  - requests: ```pip install requests```
->>>>>>> 78a5e10a
 
 ### Environment Variables
 * Required for building this software (For an example see setup-build-environment.sh)
@@ -96,27 +75,17 @@
 ### Data Processing Requirements
 This version of the Land Surface Temperature application requires the input products to be in the ESPA internal file format.
 
-<<<<<<< HEAD
 The following input data are required to generate the Land Surface Temperature product:
-* Top of Atmosphere Reflectance (TOA)
-  - TOA products can be generated using the [LEDAPS](https://github.com/USGS-EROS/espa-surface-reflectance) or [L8_SR](https://github.com/USGS-EROS/espa-surface-reflectance) software found in our [espa-surface-reflectance](https://github.com/USGS-EROS/espa-surface-reflectance) project, or through our ondemand processing system [ESPA](https://espa.cr.usgs.gov).  Be sure to select the ENVI output format.
-=======
-The following input data are required to generate the Land Surface Temperature products:
 * Level 1 Product
-  - The thermal band from the level 1 product is also utilized.
+  - The thermal band from the level 1 product is used.
 * Top of Atmosphere Reflectance (TOA)
   - TOA products can be generated using the [LEDAPS](https://github.com/USGS-EROS/espa-surface-reflectance) or [L8_SR](https://github.com/USGS-EROS/espa-surface-reflectance) software found in our [espa-surface-reflectance](https://github.com/USGS-EROS/espa-surface-reflectance) project.  TOA products can also be generated through our on-demand processing system [ESPA](https://espa.cr.usgs.gov).  Be sure to select the ENVI output format if using our [ESPA](https://espa.cr.usgs.gov) on-demand system.
->>>>>>> 78a5e10a
 * Elevation
   - Elevation data is expected to be in the same projection, resolution, and image dimensions as the TOA products as well as identified in the XML metadata file and in the ENVI file format.  The filename is also expected be `<sceneid>_elevation.img`: where <b>sceneid</b> is the Landsat Scene ID of the data being processed.
 * ASTER GED
   - ASTER GED data can be [found here](https://lpdaac.usgs.gov/data_access/data_pool).  External users will need to set up an alternate ASTER GED data retrieval method.  One potential method is to create a NASA Earthdata account as [described here] (http://e4ftl01.cr.usgs.gov/ASTT), and update the automated LST procedure to supply the login information before accessing the ASTER GED data.
 * North American Regional Reanalysis (NARR)
-<<<<<<< HEAD
-  - For NARR data, it would be best to utilize the `lst_auxiliary_data` software provided in this project to download and build your own archive for the dates you require.
-=======
-  - NARR data, it would be best to utilize the Land Surface Temperature Auxiliary Archive Generation software provided in this project to download and build your own archive for the dates you require.  This software archives a reduced set of parameters from each source file.  (Only the parameters required for LST generation.)  See [LST Auxiliary Data](lst_auxiliary_data/README.md).
->>>>>>> 78a5e10a
+  - For NARR data, it would be best to use the `lst_auxiliary_data` software provided in this project to download and build your own archive for the dates you require.  This software archives a reduced set of parameters from each source file, only using the parameters required for LST generation.  See [LST Auxiliary Data](lst_auxiliary_data/README.md).
 
 ### Data Postprocessing
 After compiling the [espa-product-formatter](https://github.com/USGS-EROS/espa-product-formatter) libraries and tools, the `convert_espa_to_gtif` and `convert_espa_to_hdf` command-line tools can be used to convert the ESPA internal file format to HDF or GeoTIFF.  Otherwise the data will remain in the ESPA internal file format, which includes each band in the ENVI file format (i.e. raw binary file with associated ENVI header file) and an overall XML metadata file.
